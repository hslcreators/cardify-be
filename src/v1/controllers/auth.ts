--- conflicted
+++ resolved
@@ -39,11 +39,7 @@
       where: { OR: [{ email }, { username }] }
     })
     if (users > 0) {
-<<<<<<< HEAD
-      throw new Error('The username or email already exists!')
-=======
       throw new BadRequestError('The username or email already exists!')
->>>>>>> fa7dc821
     }
     // hash the password
     const salt = await bcrypt.genSalt(10)
@@ -92,11 +88,7 @@
     }
     // compare the password with what is in the db.
     const isPassword = await bcrypt.compare(password, user.password)
-<<<<<<< HEAD
-    if (!isPassword) throw new Error('password does not match')
-=======
     if (!isPassword) throw new BadRequestError('password does not match')
->>>>>>> fa7dc821
     // create a token - which is just their id (keep it light.)
     const token = createToken({ userId: user.userId })
     // send user data and token back to the client.
@@ -107,11 +99,7 @@
         joinedAt: user.joinedAt,
         userId: user.userId
       },
-<<<<<<< HEAD
-      message: 'Successfully created the user.',
-=======
       message: 'Successfully logged in user.',
->>>>>>> fa7dc821
       token
     })
   } catch (err) {
@@ -145,29 +133,40 @@
         'a user with the given email address does not exist!'
       )
     }
-    let token = await prisma.token.findUnique({
-      where: { userId: user.userId }
-    })
-    if (token == null) {
+
       // set a 30 minutes expiration Time
-      const expirationTime = new Date()
-      expirationTime.setMinutes(expirationTime.getMinutes() + 30) 
-      token = await prisma.token.create({
-        data: {
+      const now = new Date()
+      const expirationTime = new Date(now.getTime() + (30 * 60 * 1000)) // add 30 minutes in milliseconds
+      const hash = genHash(32);
+      let createdToken = await prisma.token.upsert({
+        where : {
+          userId: user.userId
+        },
+        create: {
           userId: user.userId,
-          token: genHash(32),
+          token: hash,
+          expires_at: expirationTime
+        },
+        update: {
+          token: hash,
           expires_at: expirationTime
         }
       })
-    }
-    const link = `${process.env.BASE_URL}/password-reset/${user.userId}`
-    await sendMail(user.email, 'Password Reset Email', link, next)
-    res.status(201).json({message:"Successfully sent a reset email"})
-  } catch (err) {
-    next(err)
-  }
-}
-
+    
+    const html = `<h3>Lecture Deck</h3> <h1>Password Reset </h1> <div> <p>a password change was requested for your account, please click the button below to reset your password </p> <p>Note: <strong>the link expires in 30 minutes</strong></p> <a href="${process.env.BASE_URL}/password-reset/${user.userId}/${createdToken.token}" style="padding: 12px 10px;color:white;background-color:#3583e8;border-radius:6px;text-decoration: none;font-size: 17px;margin-top: 6px;display: block;max-width: fit-content;">Reset password</a> </div>`
+    await sendMail(user.email, 'Password Reset Email', html)
+    res.status(201).json({ message: 'Successfully sent a reset email', createdToken })
+  } catch (err) {
+    next(err)
+  }
+}
+/**
+ * @method PATCH
+ * @route /api/v1/password-reset/:userId/:token
+ * @param req 
+ * @param res 
+ * @param next 
+ */
 const updatePassword = async (
   req: Request,
   res: Response,
